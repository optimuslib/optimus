--- conflicted
+++ resolved
@@ -299,30 +299,19 @@
         Assemble the right-hand-side vector of the linear system.
         """
 
-<<<<<<< HEAD
-        trace_dir, trace_neu = self.source.calc_surface_traces(
-            medium=self.material_exterior,
-            space_dirichlet=self.surface_spaces[0],
-            space_neumann=self.surface_spaces[1],
-            dirichlet_trace=True,
-            neumann_trace=True,
-        )
-
-        self.rhs_vector = _np.concatenate(
-            (trace_dir.projections(), trace_neu.projections())
-        )
-=======
         inc_trace_projections = []
         for space in self.space:
             inc_traces = self.source.calc_surface_traces(
                 medium=self.material_exterior,
-                spaces=(space, space),
+                space_dirichlet=space,
+                space_neumann=space,
+                dirichlet_trace=True,
+                neumann_trace=True,
             )
             for trace in inc_traces:
                 inc_trace_projections.append(trace.projections())
 
         self.rhs_vector = _np.concatenate(inc_trace_projections)
->>>>>>> bf01cbd4
 
     def _create_discrete_system(self):
         """
@@ -333,15 +322,8 @@
 
         if self.discrete_preconditioner is None:
 
-<<<<<<< HEAD
-            self.lhs_discrete_system = (
-                self.discrete_preconditioner * self.discrete_operator
-            )
-            self.rhs_discrete_system = self.discrete_preconditioner * self.rhs_vector
-=======
             self.lhs_discrete_system = self.discrete_operator
             self.rhs_discrete_system = self.rhs_vector
->>>>>>> bf01cbd4
 
         else:
 
