<<<<<<< HEAD
# optimus
The official repository of OptimUS: a boundary element 3D full wave solver in Python.
=======
# OptimUS
A Python library for solving 3D acoustic wave propagation.

## Description
The OptimUS library provides functionality to simulate acoustic wave propagation in an unbounded domain with multiple scatterers.
The Helmholtz equation models propagation in multiple domains with homogeneous material parameters.
This model is solved with a boundary element method (BEM).
The library targets general acoustical simulation and has functionality for focused ultrasound in biomedical engineering.


## Installation
The OptimUS library can only be used in a Docker image.

## Acknowledgement
The OptimUS library uses the BEMPP project as computational backend, see https://github.com/bempp.
Currently, only version 3 of BEMPP is supported.
Future releases of OptimUS will include the bempp-cl version.
>>>>>>> ac8153ea
<|MERGE_RESOLUTION|>--- conflicted
+++ resolved
@@ -1,7 +1,3 @@
-<<<<<<< HEAD
-# optimus
-The official repository of OptimUS: a boundary element 3D full wave solver in Python.
-=======
 # OptimUS
 A Python library for solving 3D acoustic wave propagation.
 
@@ -18,5 +14,4 @@
 ## Acknowledgement
 The OptimUS library uses the BEMPP project as computational backend, see https://github.com/bempp.
 Currently, only version 3 of BEMPP is supported.
-Future releases of OptimUS will include the bempp-cl version.
->>>>>>> ac8153ea
+Future releases of OptimUS will include the bempp-cl version.